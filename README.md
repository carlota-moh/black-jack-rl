# Black Jack Reinforcement Learning

![Python](https://img.shields.io/badge/python-v3.10+-blue.svg)
![Task](https://img.shields.io/badge/task-Reinforcement_Learning-green.svg)

Welcome to our Black Jack Reinforcement Learning project! In this project, we're developing an agent that can play the classic card game, Blackjack, using Reinforcement Learning (RL) techniques. RL is a subfield of machine learning that trains agents to make decisions in an environment by maximizing a reward signal. We'll be using the following [OpenAI Gym environment](https://gymnasium.farama.org/environments/toy_text/blackjack/) to implement the game and test our agents.

Our team of contributors includes:

|Name                    |Email                              |
|------------------------|-----------------------------------|
|Jorge Ayuso Martínez    |jorgeayusomartinez@alu.comillas.edu|
|Javier Gisbert          |202208977@alu.comillas.edu         |
|Carlota Monedero Herranz|carlotamoh@alu.comillas.edu        |
|Diego Sanz-Gadea        |d.sanz-gadea@alu.icai.comillas.edu |
|José Manuel Vega Gradit |josemanuel.vega@alu.comillas.edu   |
|Diego Sanz-Gadea Sánchez|dsanzgadea@alu.comillas.edu        |
|Javier Gisbert Gíl      |202208977@alu.comillas.edu         |

Blackjack is a classic card game where the objective is to get a higher card value than the dealer, without exceeding 21. At the start of each round, the dealer deals two cards to the player, both of which are face-up, and two cards to themselves, one of which is face-down. The player can then choose to "Hit," receiving an additional card, or "Stand," keeping their current hand value. If the player's hand value exceeds 21, they "Bust" and automatically lose the game. The game ends when either the player or the dealer gets a hand value of 21 or as close to it as possible without exceeding it. 

In our environment, you can see the sum of the player's cards and one of the dealer's cards, which is facing up. You will also be informed if you have a usable Ace, which counts as either 1 or 11 depending on your hand's value. You can watch a short example GIF below to get an idea of our environment and the gameplay:

![example_gif](./docs/imgs/blackjack_environment.gif)

We'll be comparing the performance of multiple Reinforcement Learning techniques, including Q-Learning, Deep Q-Network (DQN), Policy Gradient, and Advantage Actor-Critic (A2C).

+ Q-Learning: A model-free algorithm that learns a Q-function which estimates the expected future reward of taking a particular action in a particular state. It works by exploring the game space and learning from the rewards that it receives from the environment. By using an epsilon-greedy policy, it balances the trade-off between exploration and exploitation, which means that the agent will occasionally take a random action to explore new possibilities and avoid getting stuck in a suboptimal policy.
+ DQN: A Deep Learning-based approach to RL that uses a Neural Network to approximate the Q-function. It combines Q-Learning with experience replay to improve sample efficiency and stability during training. Experience replay means that the agent stores its experiences and learns from them at a later time, which allows for more efficient use of the data and reduces the risk of the agent getting stuck in a particular state.
+ Policy Gradient: Another model-free algorithm that directly learns the optimal policy by maximizing the expected cumulative reward. It updates the policy parameters through gradient ascent, which means that it takes small steps in the direction that most improves the expected reward. This algorithm can handle continuous action spaces, which means that the agent can take actions that are not limited to discrete options.
+ A2C: An algorithm that combines both policy gradient and value function approximation to learn a policy and estimate the value function. In this algorithm, the policy is represented as an "actor" and the value function as a "critic". By estimating the value function, the agent can learn to predict the expected future rewards, which can help it choose better actions. This algorithm updates both the policy and value function parameters concurrently, which can lead to faster and more efficient training.

To evaluate the effectiveness of the reinforcement learning techniques we're implementing, we'll measure the win rate of each agent after a fixed number of training episodes.

We've created a video showcasing the gameplay of our best-performing agent, which was trained using DQN. You can find this video in the `docs/imgs/results_video.gif` directory and watch it to see how the agent plays against the dealer. We've also included an extract of the video below for your convenience:

<<<<<<< HEAD
![results_gif](./docs/imgs/results_video.gif)
=======
We will be comparing the performance of multiple Reinforcement Learning techniques, including:
+ DQN:
+ Policies:
+ QLearning:
>>>>>>> 4f8c7866

In addition, we've created a detailed report in Spanish, which you can find in `docs/Memoria_RL_BlackJack.pdf`. This report describes the results of our experiments, including a more in-depth explanation of the reinforcement learning algorithms we implemented and an analysis of their suitability for the Blackjack game. We encourage you to read this report to gain a deeper understanding of our project and our findings.

In conclusion, this project will provide a practical example of how reinforcement learning techniques can be used to train an agent to play a challenging game like Blackjack. By comparing the performance of different algorithms, we will gain insights into the strengths and weaknesses of each technique and their suitability for different types of problems.<|MERGE_RESOLUTION|>--- conflicted
+++ resolved
@@ -10,12 +10,11 @@
 |Name                    |Email                              |
 |------------------------|-----------------------------------|
 |Jorge Ayuso Martínez    |jorgeayusomartinez@alu.comillas.edu|
-|Javier Gisbert          |202208977@alu.comillas.edu         |
+|Javier Gisbert Gil      |202208977@alu.comillas.edu         |
 |Carlota Monedero Herranz|carlotamoh@alu.comillas.edu        |
 |Diego Sanz-Gadea        |d.sanz-gadea@alu.icai.comillas.edu |
 |José Manuel Vega Gradit |josemanuel.vega@alu.comillas.edu   |
-|Diego Sanz-Gadea Sánchez|dsanzgadea@alu.comillas.edu        |
-|Javier Gisbert Gíl      |202208977@alu.comillas.edu         |
+
 
 Blackjack is a classic card game where the objective is to get a higher card value than the dealer, without exceeding 21. At the start of each round, the dealer deals two cards to the player, both of which are face-up, and two cards to themselves, one of which is face-down. The player can then choose to "Hit," receiving an additional card, or "Stand," keeping their current hand value. If the player's hand value exceeds 21, they "Bust" and automatically lose the game. The game ends when either the player or the dealer gets a hand value of 21 or as close to it as possible without exceeding it. 
 
@@ -34,14 +33,7 @@
 
 We've created a video showcasing the gameplay of our best-performing agent, which was trained using DQN. You can find this video in the `docs/imgs/results_video.gif` directory and watch it to see how the agent plays against the dealer. We've also included an extract of the video below for your convenience:
 
-<<<<<<< HEAD
 ![results_gif](./docs/imgs/results_video.gif)
-=======
-We will be comparing the performance of multiple Reinforcement Learning techniques, including:
-+ DQN:
-+ Policies:
-+ QLearning:
->>>>>>> 4f8c7866
 
 In addition, we've created a detailed report in Spanish, which you can find in `docs/Memoria_RL_BlackJack.pdf`. This report describes the results of our experiments, including a more in-depth explanation of the reinforcement learning algorithms we implemented and an analysis of their suitability for the Blackjack game. We encourage you to read this report to gain a deeper understanding of our project and our findings.
 
